/**
 * Filact Core
 * React admin panel library inspired by FilamentPHP
 */

export const version = '0.1.0'

export * from './types'
<<<<<<< HEAD
export * from './forms'
=======
export * from './providers'
>>>>>>> a3f4a7c0
<|MERGE_RESOLUTION|>--- conflicted
+++ resolved
@@ -6,8 +6,5 @@
 export const version = '0.1.0'
 
 export * from './types'
-<<<<<<< HEAD
-export * from './forms'
-=======
 export * from './providers'
->>>>>>> a3f4a7c0
+export * from './forms'